<<<<<<< HEAD
next-version: 7.0.0
=======
next-version: 8.0.0
>>>>>>> 6b63825d
branches: {}
ignore:
  sha: []<|MERGE_RESOLUTION|>--- conflicted
+++ resolved
@@ -1,8 +1,4 @@
-<<<<<<< HEAD
-next-version: 7.0.0
-=======
 next-version: 8.0.0
->>>>>>> 6b63825d
 branches: {}
 ignore:
   sha: []