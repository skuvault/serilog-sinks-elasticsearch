using System;
using System.Collections.Generic;
using System.IO;
using System.Linq;
using System.Text;
using Elasticsearch.Net;
using Elasticsearch.Net.Connection;
using Elasticsearch.Net.Connection.Configuration;
using Elasticsearch.Net.JsonNet;
using FakeItEasy;
using FluentAssertions;
using Serilog.Sinks.Elasticsearch.Tests.Domain;

namespace Serilog.Sinks.Elasticsearch.Tests
{
    public abstract class ElasticsearchSinkTestsBase
    {
        static readonly TimeSpan TinyWait = TimeSpan.FromMilliseconds(50);
        protected readonly IConnection _connection;
        protected readonly ElasticsearchSinkOptions _options;
        protected readonly List<string> _seenHttpPosts = new List<string>();
<<<<<<< HEAD
        protected readonly List<Tuple<Uri, string>> _seenHttpPuts = new List<Tuple<Uri, string>>();
        private ElasticsearchJsonNetSerializer _serializer;
=======
        protected readonly List<int> _seenHttpHeads = new List<int>();
        protected readonly List<Tuple<Uri, string>> _seenHttpPuts = new List<Tuple<Uri, string>>();
        private ElasticsearchJsonNetSerializer _serializer;

        protected int _templateExistsReturnCode = 404;
>>>>>>> 1217ac79

        protected ElasticsearchSinkTestsBase()
        {
            Serilog.Debugging.SelfLog.Out = Console.Out;
            _serializer = new ElasticsearchJsonNetSerializer();
            _connection = A.Fake<IConnection>();
            _options = new ElasticsearchSinkOptions(new Uri("http://localhost:9200"))
            {
                BatchPostingLimit = 2,
                Period = TinyWait,
                Connection = _connection
            };
            A.CallTo(() => _connection.PutSync(A<Uri>._, A<byte[]>._, A<IRequestConfiguration>._))
                .ReturnsLazily((Uri uri, byte[] postData, IRequestConfiguration requestConfiguration) =>
                {
                    var fixedRespone = new MemoryStream(Encoding.UTF8.GetBytes(@"{ ""ok"": true }"));
                    _seenHttpPuts.Add(Tuple.Create(uri, Encoding.UTF8.GetString(postData)));
                    return ElasticsearchResponse<Stream>.Create(new ConnectionConfiguration(), 200, "PUT", "/", postData, fixedRespone);
                });
            A.CallTo(() => _connection.PostSync(A<Uri>._, A<byte[]>._, A<IRequestConfiguration>._))
                .ReturnsLazily((Uri uri, byte[] postData, IRequestConfiguration requestConfiguration) =>
                {
                    var fixedRespone = new MemoryStream(Encoding.UTF8.GetBytes(@"{ ""ok"": true }"));
                    _seenHttpPosts.Add(Encoding.UTF8.GetString(postData));
                    return ElasticsearchResponse<Stream>.Create(new ConnectionConfiguration(), 200, "POST", "/", postData, fixedRespone);
                });
            A.CallTo(() => _connection.HeadSync(A<Uri>._, A<IRequestConfiguration>._))
                .ReturnsLazily((Uri uri, IRequestConfiguration requestConfiguration) =>
                {
                    _seenHttpHeads.Add(_templateExistsReturnCode);
                    return ElasticsearchResponse<Stream>.Create(new ConnectionConfiguration(), _templateExistsReturnCode, "HEAD", "/", null);
                });
        }

        /// <summary>
        /// Returns the posted serilog messages and validates the entire bulk in the process
        /// </summary>
        /// <param name="expectedCount"></param>
        /// <returns></returns>
        protected IList<SerilogElasticsearchEvent> GetPostedLogEvents(int expectedCount)
        {
            this._seenHttpPosts.Should().NotBeNullOrEmpty();
            var totalBulks = this._seenHttpPosts.SelectMany(p => p.Split(new[] { "\n" }, StringSplitOptions.RemoveEmptyEntries)).ToList();
            totalBulks.Should().NotBeNullOrEmpty().And.HaveCount(expectedCount * 2);

            var bulkActions = new List<SerilogElasticsearchEvent>();
            for (var i = 0; i < totalBulks.Count; i += 2)
            {
                BulkOperation action;
                try
                {
                    action = this.Deserialize<BulkOperation>(totalBulks[i]);
                }
                catch (Exception e)
                {
                    throw new Exception(string.Format("Can not deserialize into BulkOperation \r\n:{0}", totalBulks[i]), e);
                }
                action.IndexAction.Should().NotBeNull();
                action.IndexAction.Index.Should().NotBeNullOrEmpty().And.StartWith("logstash-");
                action.IndexAction.Type.Should().NotBeNullOrEmpty().And.Be("logevent");

                SerilogElasticsearchEvent actionMetaData;
                try
                {
                    actionMetaData = this.Deserialize<SerilogElasticsearchEvent>(totalBulks[i + 1]);
                }
                catch (Exception e)
                {
                    throw new Exception(string.Format("Can not deserialize into SerilogElasticsearchMessage \r\n:{0}", totalBulks[i + 1]), e);
                }
                actionMetaData.Should().NotBeNull();
                bulkActions.Add(actionMetaData);
            }
            return bulkActions;
        }

        protected T Deserialize<T>(string json)
        {
            return this._serializer.Deserialize<T>(new MemoryStream(Encoding.UTF8.GetBytes(json)));
        }

        /// <summary>
        /// Returns the posted serilog messages and validates the entire bulk in the process
        /// </summary>
        /// <param name="expectedCount"></param>
        /// <returns></returns>
        protected IList<SerilogElasticsearchEvent> GetPostedLogEvents(int expectedCount)
        {
            this._seenHttpPosts.Should().NotBeNullOrEmpty();
            var totalBulks = this._seenHttpPosts.SelectMany(p=>p.Split(new []{"\n"}, StringSplitOptions.RemoveEmptyEntries)).ToList();
            totalBulks.Should().NotBeNullOrEmpty().And.HaveCount(expectedCount*2);

            var bulkActions = new List<SerilogElasticsearchEvent>();
            for (var i = 0; i < totalBulks.Count; i += 2)
            {
                BulkOperation action;
                try
                {
                    action = this.Deserialize<BulkOperation>(totalBulks[i]);
                }
                catch (Exception e)
                {
                    throw new Exception(string.Format("Can not deserialize into BulkOperation \r\n:{0}", totalBulks[i]), e);
                }
                action.IndexAction.Should().NotBeNull();
                action.IndexAction.Index.Should().NotBeNullOrEmpty().And.StartWith("logstash-");
                action.IndexAction.Type.Should().NotBeNullOrEmpty().And.Be("logevent");

                SerilogElasticsearchEvent actionMetaData;
                try
                {
                    actionMetaData = this.Deserialize<SerilogElasticsearchEvent>(totalBulks[i + 1]);
                }
                catch (Exception e)
                {
                    throw new Exception(string.Format("Can not deserialize into SerilogElasticsearchMessage \r\n:{0}", totalBulks[i + 1]), e);
                }
                actionMetaData.Should().NotBeNull();
                bulkActions.Add(actionMetaData);
            }
            return bulkActions;
        }

        protected T Deserialize<T>(string json)
        {
            return this._serializer.Deserialize<T>(new MemoryStream(Encoding.UTF8.GetBytes(json)));
        }
    }
}<|MERGE_RESOLUTION|>--- conflicted
+++ resolved
@@ -19,16 +19,11 @@
         protected readonly IConnection _connection;
         protected readonly ElasticsearchSinkOptions _options;
         protected readonly List<string> _seenHttpPosts = new List<string>();
-<<<<<<< HEAD
-        protected readonly List<Tuple<Uri, string>> _seenHttpPuts = new List<Tuple<Uri, string>>();
-        private ElasticsearchJsonNetSerializer _serializer;
-=======
         protected readonly List<int> _seenHttpHeads = new List<int>();
         protected readonly List<Tuple<Uri, string>> _seenHttpPuts = new List<Tuple<Uri, string>>();
         private ElasticsearchJsonNetSerializer _serializer;
 
         protected int _templateExistsReturnCode = 404;
->>>>>>> 1217ac79
 
         protected ElasticsearchSinkTestsBase()
         {
@@ -109,52 +104,5 @@
         {
             return this._serializer.Deserialize<T>(new MemoryStream(Encoding.UTF8.GetBytes(json)));
         }
-
-        /// <summary>
-        /// Returns the posted serilog messages and validates the entire bulk in the process
-        /// </summary>
-        /// <param name="expectedCount"></param>
-        /// <returns></returns>
-        protected IList<SerilogElasticsearchEvent> GetPostedLogEvents(int expectedCount)
-        {
-            this._seenHttpPosts.Should().NotBeNullOrEmpty();
-            var totalBulks = this._seenHttpPosts.SelectMany(p=>p.Split(new []{"\n"}, StringSplitOptions.RemoveEmptyEntries)).ToList();
-            totalBulks.Should().NotBeNullOrEmpty().And.HaveCount(expectedCount*2);
-
-            var bulkActions = new List<SerilogElasticsearchEvent>();
-            for (var i = 0; i < totalBulks.Count; i += 2)
-            {
-                BulkOperation action;
-                try
-                {
-                    action = this.Deserialize<BulkOperation>(totalBulks[i]);
-                }
-                catch (Exception e)
-                {
-                    throw new Exception(string.Format("Can not deserialize into BulkOperation \r\n:{0}", totalBulks[i]), e);
-                }
-                action.IndexAction.Should().NotBeNull();
-                action.IndexAction.Index.Should().NotBeNullOrEmpty().And.StartWith("logstash-");
-                action.IndexAction.Type.Should().NotBeNullOrEmpty().And.Be("logevent");
-
-                SerilogElasticsearchEvent actionMetaData;
-                try
-                {
-                    actionMetaData = this.Deserialize<SerilogElasticsearchEvent>(totalBulks[i + 1]);
-                }
-                catch (Exception e)
-                {
-                    throw new Exception(string.Format("Can not deserialize into SerilogElasticsearchMessage \r\n:{0}", totalBulks[i + 1]), e);
-                }
-                actionMetaData.Should().NotBeNull();
-                bulkActions.Add(actionMetaData);
-            }
-            return bulkActions;
-        }
-
-        protected T Deserialize<T>(string json)
-        {
-            return this._serializer.Deserialize<T>(new MemoryStream(Encoding.UTF8.GetBytes(json)));
-        }
     }
 }