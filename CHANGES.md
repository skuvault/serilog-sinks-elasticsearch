--- conflicted
+++ resolved
@@ -1,9 +1,8 @@
 ## Changelog
 
-<<<<<<< HEAD
 8.3 
  * Do not crash when ES is unreachable and the option `DetectElasticsearchVersion` is set to true.
-=======
+
 * Disable dot-escaping for field names, because ELK already supports dots in field names.
 * Support for explicitly setting `Options.TypeName` to `null` this will remove the 
   deprecated `_type` from the bulk payload being sent to Elastic. Earlier an exception was
@@ -22,7 +21,6 @@
   BatchAction = ElasticOpType.Create,
   ```
   _Note: that current templates doesn't support data streams._ #355
->>>>>>> 144369ba
 
 8.2
  * Allow the use of templateCustomSettings when reading from settings json (#315)
