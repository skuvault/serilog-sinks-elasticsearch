## Changelog

<<<<<<< HEAD
8.2
 * Allow the use of templateCustomSettings when reading from settings json (#315)
=======
8.2 
 * Updated Elasticsearch.Net dependency #340
>>>>>>> 1cf2748b

8.1 
 * Updated sample to use .NET 2.1 and ES 7.5
 * Change default TypeName to '_doc' #298

8.0
 * Adds Elasticsearch 7.0 support #256
 * Adds DetectElasticsearchVersion to the sink that will detect the running cluster version. Something we now use to support sending Esv6 templates to Elasticsearch 7.x and Esv7 templates to Elasticsearch 6.x which should simplify upgrades.
 * Adds an integration test project. Spins up a 6.x and 7.x elasticsearch single node cluster in succession and asserts the default and the mixed mode through DetectElasticsearchVersion works.
 * Dropped support for net45 and netstandard 1.3

7.1
 * DurableElasticsearchSink is rewritten to use the same base code as the sink for Serilog.Sinks.Seq. Nuget Serilog.Sinks.File is now used instead of deprecated Serilog.Sinks.RollingFile. Lots of new fintuning options for file storage is added in ElasticsearchSinkOptions.  Updated  Serilog.Sinks.Elasticsearch.Sample.Main with SetupLoggerWithPersistantStorage with all available options for durable mode.
 * Changed datatype on singleEventSizePostingLimit  from int to long? with default value null. to make it possible ro reuse code from Sinks.Seq .
 * IndexDecider didnt worked well in buffer mode because of LogEvent was null. Added BufferIndexDecider.
 * Added BufferCleanPayload and an example which makes it possible to cleanup your invalid logging document if rejected from elastic because of inconsistent datatype on a field. It'seasy to miss errors in the self log now its possible to se logrows which is bad for elasticsearch in the elastic log.
 * Added BufferRetainedInvalidPayloadsLimitBytes A soft limit for the number of bytes to use for storing failed requests.
 * Added BufferFileCountLimit The maximum number of log files that will be retained.
 * Formatting has been moved to seperate package.

6.4
 * Render message by default (#160). 
 * Expose interface-typed options via appsettings (#162)

6.2
 * Extra overload added to support more settings via AppSettings reader. (#150)

6.1
 * Updated to elasticsearch 6 libraries (#153)
 * Fix field index option for 6.1+ template to use boolean value. (#148)

5.7
 * Supporting ES 6 template defitions while still supporting old versions. (https://github.com/serilog/serilog-sinks-elasticsearch/pull/142) See for details https://www.elastic.co/blog/strings-are-dead-long-live-strings
 * Pipeline decider added.
 * Ability to use loglevelswitch (https://github.com/serilog/serilog-sinks-elasticsearch/pull/139)

5.5
 * Errors from Elasticsearch can now be handled. Either by looking into the selflog, sending the failty events to another sink, handle the logevent yourself by using a callback or let the sink throw an exception.
 * BOM fix for buffered option.
 * The creation of the template might fail. You can now specify what kind of action should be taken if this happens.
 * Added a sample application.
 * Added a docker-compose file that allows you to start a local elasticsearch and kibana instance.
 * ConnectionTimeout is now set to be 5 seconds instead of 1 minute.
 * You can now set the queueSizeLimit, which limits the amount of events stored in the PeriodicBatching buffer. Does not impact the durable buffer.

5.4
 * Added support for pipelines in Elasticsearch. Pipelines allows you to change the ingress data by running it through Processors (https://www.elastic.co/blog/new-way-to-ingest-part-1).

5.3
 * JSON project file converted to CSProj, references updated. PR #109

5.2 
 * Next to the number of shards, you can also set the number of replicas. This will only apply to newly created indices.

5.1
 * You can specify the number of shards when creating the template mapping. This will only apply to newly created indices.

5.0
 * To make the sink work in line with the other sinks, there is a breaking change as described in PR (https://github.com/serilog/serilog-sinks-elasticsearch/pull/94). minimumLogEventLevel is renamed to restrictedToMinimumLevel. The behaviour is now also consistent when you set the minimum level.

4.x
 * *BREAKING CHANGE* This sink now uses Serilog 2.0. This is a breaking change, please use a version >=3.x of the sink if you want to use Serilog 1.x.

3.0.130
 * Added an optional ExceptionAsObjectJsonFormatter to support serializing exceptions as a single object (not as an array).
 
3.0.128
 * SpecificVersion set to False in order not to be dependent on a version of Elasticsearch or Serilog.

3.0.125
 * Dropped support for .NET 4 since the Elasticsearch.NET client also does not support this version of the framework anymore.

3.0.121
 * protected virtual ElasticsearchResponse<T> EmitBatchChecked<T>(IEnumerable<LogEvent> events) function now uses a generic type. This allows you to map to either DynamicResponse or to BulkResponse if you want to use NEST.

3.0.112
 * Added exponential backoff strategy when unable to send data to Elasticsearch when using the durable sink option.

3.0.98
 * Field names cannot contain a dot in ES 2, so they will get replaced by a / instead. See https://github.com/elastic/elasticsearch/issues/14594

3.x
 * *BREAKING CHANGE* This sink now uses the Elasticsearch.Net 2.x library to be compatible with Elasticsearch version 2. This is a breaking change, use a 2.x version of the sink to support Elasticsearch 1.x versions.

2.0.49
 * Fixed typo: ModifyConnectionSetttings to ModifyConnectionSettings.

2.0.42
 * Added an overload so the AppSettings reader can be used to configure the ES sink.

2.0.38
 * Fixes an issue where the index decider was not properly used with pusing events thorugh the ElasticLogShipper.

2.0.37
 * When auto register of the template is enabled, but the ES server is unavailable, the exception is logged to the selflog instead of bubbling up the exception.
 * omit_terms is set to true in the template.

2.0.0
 * Moved the Elasticsearch sink from its [original location](https://github.com/serilog/serilog)<|MERGE_RESOLUTION|>--- conflicted
+++ resolved
@@ -1,12 +1,8 @@
 ## Changelog
 
-<<<<<<< HEAD
 8.2
  * Allow the use of templateCustomSettings when reading from settings json (#315)
-=======
-8.2 
  * Updated Elasticsearch.Net dependency #340
->>>>>>> 1cf2748b
 
 8.1 
  * Updated sample to use .NET 2.1 and ES 7.5
