--- conflicted
+++ resolved
@@ -26,29 +26,17 @@
 
         readonly RollingFileSink _sink;
         readonly ElasticsearchLogShipper _shipper;
-<<<<<<< HEAD
-	    private readonly ElasticsearchSinkState _state;
-
-	    public DurableElasticsearchSink(ElasticsearchSinkOptions options)
-        {
-	        _state = ElasticsearchSinkState.Create(options);
-=======
         private readonly ElasticsearchSinkState _state;
 
         public DurableElasticsearchSink(ElasticsearchSinkOptions options)
         {
             _state = ElasticsearchSinkState.Create(options);
->>>>>>> 1217ac79
 
             if (string.IsNullOrWhiteSpace(options.BufferBaseFilename))
             {
                 throw new ArgumentException("Cannot create the durable ElasticSearch sink without a buffer base file name!");
             }
-<<<<<<< HEAD
-    
-=======
 
->>>>>>> 1217ac79
             _sink = new RollingFileSink(
                 options.BufferBaseFilename + FileNameSuffix,
                 _state.DurableFormatter,
