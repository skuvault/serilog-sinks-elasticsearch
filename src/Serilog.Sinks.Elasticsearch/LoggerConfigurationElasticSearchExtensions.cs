﻿// Copyright 2014 Serilog Contributors
//
// Licensed under the Apache License, Version 2.0 (the "License");
// you may not use this file except in compliance with the License.
// You may obtain a copy of the License at
//
//     http://www.apache.org/licenses/LICENSE-2.0
//
// Unless required by applicable law or agreed to in writing, software
// distributed under the License is distributed on an "AS IS" BASIS,
// WITHOUT WARRANTIES OR CONDITIONS OF ANY KIND, either express or implied.
// See the License for the specific language governing permissions and
// limitations under the License.

using System;
using Serilog.Configuration;
using Serilog.Core;
using Serilog.Events;
using Serilog.Sinks.Elasticsearch;

namespace Serilog
{
    /// <summary>
    /// Adds the WriteTo.Elasticsearch() extension method to <see cref="LoggerConfiguration"/>.
    /// </summary>
    public static class LoggerConfigurationElasticsearchExtensions
    {

        /// <summary>
        /// Adds a sink that writes log events as documents to an Elasticsearch index.
        /// This works great with the Kibana web interface when using the default settings.
        /// 
        /// By passing in the BufferBaseFilename, you make this into a durable sink. 
        /// Meaning it will log to disk first and tries to deliver to the Elasticsearch server in the background.
        /// </summary>
        /// <remarks>
        /// Make sure to have a sensible mapping in your Elasticsearch indexes. 
        /// You can automatically create one by specifying this in the options.
        /// </remarks>
        /// <param name="loggerSinkConfiguration">Options for the sink.</param>
        /// <param name="options">Provides options specific to the Elasticsearch sink</param>
        /// <returns>LoggerConfiguration object</returns>
        public static LoggerConfiguration Elasticsearch(
<<<<<<< HEAD
            this LoggerSinkConfiguration loggerSinkConfiguration, 
=======
            this LoggerSinkConfiguration loggerSinkConfiguration,
>>>>>>> 1217ac79
            ElasticsearchSinkOptions options = null)
        {
            //TODO make sure we do not kill appdata injection
            //TODO handle bulk errors and write to self log, what does logstash do in this case?
            //TODO NEST trace logging ID's to corrolate requests to eachother

            //Deal with positional formatting in fields property  (default to scalar string in mapping)
<<<<<<< HEAD
            options = options ?? new ElasticsearchSinkOptions(new [] { new Uri("http://localhost:9200") });

			var sink = string.IsNullOrWhiteSpace(options.BufferBaseFilename)
                ? (ILogEventSink) new ElasticsearchSink(options)
=======
            options = options ?? new ElasticsearchSinkOptions(new[] { new Uri("http://localhost:9200") });

            var sink = string.IsNullOrWhiteSpace(options.BufferBaseFilename)
                ? (ILogEventSink)new ElasticsearchSink(options)
>>>>>>> 1217ac79
                : new DurableElasticsearchSink(options);

            return loggerSinkConfiguration.Sink(sink, options.MinimumLogEventLevel ?? LevelAlias.Minimum);
        }
    }
}<|MERGE_RESOLUTION|>--- conflicted
+++ resolved
@@ -41,11 +41,7 @@
         /// <param name="options">Provides options specific to the Elasticsearch sink</param>
         /// <returns>LoggerConfiguration object</returns>
         public static LoggerConfiguration Elasticsearch(
-<<<<<<< HEAD
-            this LoggerSinkConfiguration loggerSinkConfiguration, 
-=======
             this LoggerSinkConfiguration loggerSinkConfiguration,
->>>>>>> 1217ac79
             ElasticsearchSinkOptions options = null)
         {
             //TODO make sure we do not kill appdata injection
@@ -53,17 +49,10 @@
             //TODO NEST trace logging ID's to corrolate requests to eachother
 
             //Deal with positional formatting in fields property  (default to scalar string in mapping)
-<<<<<<< HEAD
-            options = options ?? new ElasticsearchSinkOptions(new [] { new Uri("http://localhost:9200") });
-
-			var sink = string.IsNullOrWhiteSpace(options.BufferBaseFilename)
-                ? (ILogEventSink) new ElasticsearchSink(options)
-=======
             options = options ?? new ElasticsearchSinkOptions(new[] { new Uri("http://localhost:9200") });
 
             var sink = string.IsNullOrWhiteSpace(options.BufferBaseFilename)
                 ? (ILogEventSink)new ElasticsearchSink(options)
->>>>>>> 1217ac79
                 : new DurableElasticsearchSink(options);
 
             return loggerSinkConfiguration.Sink(sink, options.MinimumLogEventLevel ?? LevelAlias.Minimum);
